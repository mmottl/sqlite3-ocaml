open Sqlite3

exception This_function_always_fails

(* Tests our ability to raise an exception from a user-defined function *)
let%test "test_error" =
  let db = db_open "t_error" in
  create_fun0 db "MYERROR" (fun () -> raise This_function_always_fails);
  let first_test =
    try
      let res = exec db "SELECT MYERROR();" in
      prerr_endline ("Should have thrown an error: " ^ Rc.to_string res);
      false
    with This_function_always_fails ->
      print_endline "Ok";
      true
  in

  (* This pattern shows typical usage *)
  exec db "PRAGMA synchronous = OFF;" |> Rc.check;
  exec db "PRAGMA journal_mode = MEMORY;" |> Rc.check;
  let second_test =
    try
      exec db "THIS SHOULD THROW AN EXCEPTION;; BECAUSE IT IS NOT VALID;;"
      |> Rc.check;
      false
    with SqliteError _ ->
      print_endline "Ok";
      true
  in
<<<<<<< HEAD
  first_test && second_test
=======

  (* Check the extended error code. *)
  exec db "CREATE TABLE erc1 (x INTEGER UNIQUE NOT NULL CHECK (x > 0))"
    |> Rc.check;
  exec db "CREATE TABLE erc2 (x INTEGER PRIMARY KEY, y REFERENCES erc1(x))"
    |> Rc.check;
  let erc_test expected_erc q =
    let _ = exec db q in
    let erc = extended_errcode_int db in
    if erc = expected_erc then begin
      print_endline "Ok";
      true
    end else begin
      Printf.eprintf "Expected extended error code %d for %S, got %d.\n%!"
        expected_erc q erc;
      false
    end
  in

  (first_test && second_test
    && erc_test 1299 "INSERT INTO erc1 (x) VALUES (NULL)"
    && erc_test  275 "INSERT INTO erc1 (x) VALUES (0)"
    && erc_test 2067 "INSERT INTO erc1 (x) VALUES (1), (1)"
    && erc_test 1555 "INSERT INTO erc2 (x) VALUES (1), (1)")
>>>>>>> b8eaeec2
<|MERGE_RESOLUTION|>--- conflicted
+++ resolved
@@ -28,31 +28,26 @@
       print_endline "Ok";
       true
   in
-<<<<<<< HEAD
-  first_test && second_test
-=======
 
   (* Check the extended error code. *)
   exec db "CREATE TABLE erc1 (x INTEGER UNIQUE NOT NULL CHECK (x > 0))"
-    |> Rc.check;
+  |> Rc.check;
   exec db "CREATE TABLE erc2 (x INTEGER PRIMARY KEY, y REFERENCES erc1(x))"
-    |> Rc.check;
+  |> Rc.check;
   let erc_test expected_erc q =
     let _ = exec db q in
     let erc = extended_errcode_int db in
-    if erc = expected_erc then begin
+    if erc = expected_erc then (
       print_endline "Ok";
-      true
-    end else begin
+      true)
+    else (
       Printf.eprintf "Expected extended error code %d for %S, got %d.\n%!"
         expected_erc q erc;
-      false
-    end
+      false)
   in
 
-  (first_test && second_test
-    && erc_test 1299 "INSERT INTO erc1 (x) VALUES (NULL)"
-    && erc_test  275 "INSERT INTO erc1 (x) VALUES (0)"
-    && erc_test 2067 "INSERT INTO erc1 (x) VALUES (1), (1)"
-    && erc_test 1555 "INSERT INTO erc2 (x) VALUES (1), (1)")
->>>>>>> b8eaeec2
+  first_test && second_test
+  && erc_test 1299 "INSERT INTO erc1 (x) VALUES (NULL)"
+  && erc_test 275 "INSERT INTO erc1 (x) VALUES (0)"
+  && erc_test 2067 "INSERT INTO erc1 (x) VALUES (1), (1)"
+  && erc_test 1555 "INSERT INTO erc2 (x) VALUES (1), (1)"