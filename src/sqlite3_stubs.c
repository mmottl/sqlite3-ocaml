--- conflicted
+++ resolved
@@ -173,15 +173,8 @@
 
 /* Macros to access the wrapper structures stored in the custom blocks */
 
-<<<<<<< HEAD
 #define Sqlite3_val(x) (*((db_wrap **)Data_custom_val(x)))
 #define Sqlite3_stmtw_val(x) (*((stmt_wrap **)Data_custom_val(x)))
-#define Sqlite3_backup_val(x) (*((sqlite3_backup **)Data_custom_val(x)))
-=======
-#define Sqlite3_val(x) (*((db_wrap **) Data_custom_val(x)))
-#define Sqlite3_stmtw_val(x) (*((stmt_wrap **) Data_custom_val(x)))
-
->>>>>>> 9edc77a0
 
 /* Exceptions */
 
@@ -1552,7 +1545,8 @@
 }
 
 /* Backup functionality */
-#define Sqlite3_backup_val(x) (*((sqlite3_backup **) Data_abstract_val(x)))
+
+#define Sqlite3_backup_val(x) (*((sqlite3_backup **)Data_abstract_val(x)))
 
 CAMLprim value caml_sqlite3_backup_init(value v_dst, value v_dst_name,
                                         value v_src, value v_src_name) {
