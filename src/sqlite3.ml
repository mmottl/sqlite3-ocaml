--- conflicted
+++ resolved
@@ -301,7 +301,6 @@
 external column : stmt -> (int [@untagged]) -> Data.t
   = "caml_sqlite3_column_bc" "caml_sqlite3_column"
 
-<<<<<<< HEAD
 let column_int stmt n =
   match column stmt n with
   | Data.INT i when i > Int64.of_int Int.max_int ->
@@ -319,13 +318,12 @@
     raise (RangeError (n, Int32.to_int Int32.min_int))
   | Data.INT i -> Int64.to_int32 i
   | _ -> raise (Invalid_argument "not an integer value")
-=======
+
 let column_to_string stmt num = column stmt num |> Data.to_string
 let column_to_int stmt num = column stmt num |> Data.to_int
 let column_to_int64 stmt num = column stmt num |> Data.to_int64
 let column_to_float stmt num = column stmt num |> Data.to_float
 let column_to_bool stmt num = column stmt num |> Data.to_bool
->>>>>>> f33c6bab
 
 external column_name : stmt -> (int [@untagged]) -> string
   = "caml_sqlite3_column_name_bc" "caml_sqlite3_column_name"
