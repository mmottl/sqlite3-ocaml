--- conflicted
+++ resolved
@@ -529,59 +529,35 @@
   module Raw = struct
     type t
 
-<<<<<<< HEAD
-  external init : dst:db -> dst_name:string -> src:db -> src_name:string -> t
-    = "caml_sqlite3_backup_init"
-
-  external step : t -> (int[@untagged]) -> Rc.t
-    = "caml_sqlite3_backup_step_bc" "caml_sqlite3_backup_step"
-=======
-    external init :
-      dst : db -> dst_name : string ->
-      src : db -> src_name : string -> t = "caml_sqlite3_backup_init"
-
-    external step : t -> (int [@untagged]) -> Rc.t
+    external init : dst:db -> dst_name:string -> src:db -> src_name:string -> t
+      = "caml_sqlite3_backup_init"
+
+    external step : t -> (int[@untagged]) -> Rc.t
       = "caml_sqlite3_backup_step_bc" "caml_sqlite3_backup_step"
->>>>>>> 9edc77a0
 
     external finish : t -> Rc.t = "caml_sqlite3_backup_finish"
 
-<<<<<<< HEAD
-  external remaining : t -> (int[@untagged])
-    = "caml_sqlite3_backup_remaining_bc" "caml_sqlite3_backup_remaining"
-  [@@noalloc]
-
-  external pagecount : t -> (int[@untagged])
-    = "caml_sqlite3_backup_pagecount_bc" "caml_sqlite3_backup_pagecount"
-  [@@noalloc]
-end
-=======
-    external remaining : t -> (int [@untagged])
+    external remaining : t -> (int[@untagged])
       = "caml_sqlite3_backup_remaining_bc" "caml_sqlite3_backup_remaining"
-      [@@noalloc]
-
-    external pagecount : t -> (int [@untagged])
+    [@@noalloc]
+
+    external pagecount : t -> (int[@untagged])
       = "caml_sqlite3_backup_pagecount_bc" "caml_sqlite3_backup_pagecount"
-      [@@noalloc]
+    [@@noalloc]
   end
 
-  type t = (Raw.t*db*db)
-  (* the databases mustn't be garbaged collected before the backup
-     object (which have references to them) so we bind their lifetime
-     together. *)
+  type t = Raw.t * db * db
+  (* Databases must not be garbage-collected before backup objects (which have
+     references to them) so we bind their lifetime together. *)
 
   let init ~dst ~dst_name ~src ~src_name =
-    (Raw.init ~dst ~dst_name ~src ~src_name,dst,src)
-
-  let step (b,_,_) i = Raw.step b i
-
-  let finish (b,_,_) = Raw.finish b
-
-  let remaining (b,_,_) = Raw.remaining b
-
-  let pagecount (b,_,_) = Raw.pagecount b
-end  (* Backup *)
->>>>>>> 9edc77a0
+    (Raw.init ~dst ~dst_name ~src ~src_name, dst, src)
+
+  let step (b, _, _) i = Raw.step b i
+  let finish (b, _, _) = Raw.finish b
+  let remaining (b, _, _) = Raw.remaining b
+  let pagecount (b, _, _) = Raw.pagecount b
+end
 
 (* Initialisation *)
 
