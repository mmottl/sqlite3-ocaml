--- conflicted
+++ resolved
@@ -71,20 +71,24 @@
 let add_compiler_args ~is_msvc ~cflags ~libs =
   let module C = Configurator.V1 in
   match is_msvc with
-  | true -> {
-      C.Pkg_config.cflags = cflags @ ["/O2"];
-      libs }
-  | false -> {
-      C.Pkg_config.cflags = cflags @ ["-O2"; "-fPIC"; "-DPIC"];
-      libs = libs @ ["-lpthread"] }
+  | true -> { C.Pkg_config.cflags = cflags @ [ "/O2" ]; libs }
+  | false ->
+      {
+        C.Pkg_config.cflags = cflags @ [ "-O2"; "-fPIC"; "-DPIC" ];
+        libs = libs @ [ "-lpthread" ];
+      }
 
 let () =
   let module C = Configurator.V1 in
   C.main ~name:"sqlite3" (fun c ->
-<<<<<<< HEAD
       let is_macosx =
         opt_map (C.ocaml_config_var c "system") ~default:false ~f:(function
           | "macosx" -> true
+          | _ -> false)
+      in
+      let is_msvc =
+        opt_map (C.ocaml_config_var c "ccomp_type") ~default:false ~f:(function
+          | "msvc" -> true
           | _ -> false)
       in
       let is_mingw =
@@ -122,38 +126,6 @@
         | [ libs ] -> split_ws libs
         | _ -> failwith "pkg-config failed to return libs"
       in
-      let conf = { C.Pkg_config.cflags; libs } in
+      let conf = add_compiler_args ~is_msvc ~cflags ~libs in
       C.Flags.write_sexp "c_flags.sexp" conf.cflags;
-      C.Flags.write_sexp "c_library_flags.sexp" conf.libs)
-=======
-    let is_msvc =
-      opt_map (C.ocaml_config_var c "ccomp_type") ~default:false
-        ~f:(function "msvc" -> true | _ -> false)
-    in
-    let is_macosx =
-      opt_map (C.ocaml_config_var c "system") ~default:false
-        ~f:(function "macosx" -> true | _ -> false)
-    in
-    let cflags =
-      let cmd = pkg_export ^ " pkg-config --cflags sqlite3" in
-      match read_lines_from_cmd ~max_lines:1 cmd with
-      | [cflags] ->
-          let cflags = split_ws cflags in
-          if
-            is_macosx ||
-            opt_is_some (
-              getenv_opt "SQLITE3_DISABLE_LOADABLE_EXTENSIONS")
-          then "-DSQLITE3_DISABLE_LOADABLE_EXTENSIONS" :: cflags
-          else cflags
-      | _ -> failwith "pkg-config failed to return cflags"
-    in
-    let libs =
-      let cmd = pkg_export ^ " pkg-config --libs sqlite3" in
-      match read_lines_from_cmd ~max_lines:1 cmd with
-      | [libs] -> split_ws libs
-      | _ -> failwith "pkg-config failed to return libs"
-    in
-    let conf = add_compiler_args ~is_msvc ~cflags ~libs in
-    C.Flags.write_sexp "c_flags.sexp" conf.cflags;
-    C.Flags.write_sexp "c_library_flags.sexp" conf.libs)
->>>>>>> d18bcbfa
+      C.Flags.write_sexp "c_library_flags.sexp" conf.libs)