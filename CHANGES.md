--- conflicted
+++ resolved
@@ -1,12 +1,8 @@
-<<<<<<< HEAD
-## 5.1.0 (2021-09-22)
-=======
 ### Pending
 
-  * Don't use `-lpthread` and non-MSVC flags with MSVC compiler
+- Don't use `-lpthread` and non-MSVC flags with MSVC compiler
 
 ### 5.1.0 (2021-09-22)
->>>>>>> d18bcbfa
 
 - Added let&-operator for implicit closing of an opened database.
 
