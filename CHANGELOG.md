--- conflicted
+++ resolved
@@ -1,6 +1,5 @@
 # Changelog
 
-<<<<<<< HEAD
 ## [5.3.1] - 2025-03-07
 
 - Made reference counting of database handles atomic for thread-safety. Thanks
@@ -8,12 +7,8 @@
   finding a reference counting bug when handling exceptions.
 - Fixed collation link freeing bug. Thanks to `o3-mini-high` for suggesting the
   fix without even being prompted (minus-shot).
-=======
-## Pending
-
-- Remove `-O2` compiler flag since optimozation flags owned by
-  and can conflict with `ocamlc -config`.
->>>>>>> 98c69733
+- Remove `-O2` compiler flag since optimization flags owned by and can conflict
+  with `ocamlc -config`.
 
 ## [5.3.0] - 2025-01-20
 
